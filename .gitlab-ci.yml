# .gitlab-ci.yml
#
# ink
#
# pipelines can be triggered manually in the web


stages:
  - check
  - workspace
  - examples

variables:
  GIT_STRATEGY:                    fetch
  CARGO_HOME:                      "/ci-cache/${CI_PROJECT_NAME}/cargo/${CI_JOB_NAME}"
  SCCACHE_DIR:                     "/ci-cache/${CI_PROJECT_NAME}/sccache"
  CARGO_INCREMENTAL:               0
  CI_SERVER_NAME:                  "GitLab CI"
  REGISTRY:                        registry.parity.io/parity/infrastructure/scripts
  ALL_CRATES:                      "core alloc utils lang2 lang2/macro"

.collect-artifacts:                &collect-artifacts
  artifacts:
    name:                          "${CI_JOB_NAME}_${CI_COMMIT_REF_NAME}"
    when:                          on_success
    expire_in:                     7 days
    paths:
      - artifacts/

.docker-env:                       &docker-env
  image:                           ${REGISTRY}/ink-ci-linux:latest
  before_script:
    - cargo -vV
    - rustc -vV
    - rustup show
    - bash --version
    - mkdir -p ${CARGO_HOME}; touch ${CARGO_HOME}/config
    # global RUSTFLAGS overrides the linker args so this way is better to pass the flags
    - printf '[build]\nrustflags = ["-C", "link-dead-code"]\n' | tee ${CARGO_HOME}/config
    - sccache -s
  only:
    - master
    - /^v[0-9]+\.[0-9]+.*$/        # i.e. v1.0, v2.1rc1
    - schedules
    - web
    - /^[0-9]+$/                   # PRs
  dependencies:                    []
  interruptible:                   true
  retry:
    max: 2
    when:
      - runner_system_failure
      - unknown_failure
      - api_failure
  tags:
    - linux-docker


#### stage:                        check

check-std:
  stage:                           check
  <<:                              *docker-env
  script:
<<<<<<< HEAD
    - cargo check --verbose --all-features;
=======
    - for crate in ${ALL_CRATES}; do
        cargo check --verbose --all-features --manifest-path ${crate}/Cargo.toml;
      done
>>>>>>> 414eca1b

check-wasm:
  stage:                           check
  <<:                              *docker-env
  script:
    - for crate in ${ALL_CRATES}; do
        cargo check --verbose --no-default-features --target wasm32-unknown-unknown --manifest-path ${crate}/Cargo.toml;
      done

build-cli:
  stage:                           check
  <<:                              *docker-env
  script:
    # - cargo build --manifest-path cli/Cargo.toml --release
    - cargo install --git https://github.com/paritytech/cargo-contract --force
    # - git clone --depth 1 https://github.com/paritytech/cargo-contract
    # - pushd cargo-contract
    # - cargo build --manifest-path cli/Cargo.toml --release
    # - popd
    # - ./target/release/cargo-contract -V
  artifacts:
    name:                          cli_${CI_COMMIT_SHORT_SHA}
    expire_in:                     24 hrs
    paths:
      # - ./target/release/cargo-contract
      - /usr/local/cargo/bin/cargo-contract


#### stage:                        workspace

build-std:
  stage:                           workspace
  <<:                              *docker-env
  needs:
    - check-std
  script:
<<<<<<< HEAD
    - cargo build --verbose --all-features --release
=======
    - for crate in ${ALL_CRATES}; do
        cargo build --verbose --all-features --release --manifest-path ${crate}/Cargo.toml;
      done
>>>>>>> 414eca1b

build-wasm:
  stage:                           workspace
  <<:                              *docker-env
  needs:
    - check-wasm
  script:
    - for crate in ${ALL_CRATES}; do
        cargo build --verbose --no-default-features --release --target wasm32-unknown-unknown --manifest-path ${crate}/Cargo.toml;
      done

test:
  stage:                           workspace
  <<:                              *docker-env
  needs:
    - check-std
  script:
<<<<<<< HEAD
    - cargo test --verbose --all-features --release
=======
    - for crate in ${ALL_CRATES}; do
        cargo test --verbose --all-features --release --manifest-path ${crate}/Cargo.toml;
      done
>>>>>>> 414eca1b

clippy-std:
  stage:                           workspace
  <<:                              *docker-env
  needs:
    - check-std
  script:
<<<<<<< HEAD
    - cargo clippy --verbose --all-features -- -D warnings
=======
    - for crate in ${ALL_CRATES}; do
        cargo clippy --verbose --all-features --manifest-path ${crate}/Cargo.toml -- -D warnings;
      done
>>>>>>> 414eca1b

clippy-wasm:
  stage:                           workspace
  <<:                              *docker-env
  needs:
    - check-wasm
  script:
    - for crate in ${ALL_CRATES}; do
        cargo clippy --verbose --no-default-features --manifest-path ${crate}/Cargo.toml --target wasm32-unknown-unknown -- -D warnings;
      done

fmt:
  stage:                           workspace
  <<:                              *docker-env
  script:
<<<<<<< HEAD
    - cargo fmt --verbose -- --check
=======
    - cargo fmt --verbose --all -- --check
>>>>>>> 414eca1b


#### stage:                        examples

examples-test:
  stage:                           examples
  <<:                              *docker-env
  script:
    - for example in examples/lang2/*; do
        cargo test --verbose --manifest-path ${example}/Cargo.toml;
      done

examples-fmt:
  stage:                           examples
  <<:                              *docker-env
  script:
    - for example in examples/lang2/*; do
        cargo fmt --verbose --manifest-path ${example}/Cargo.toml -- --check;
      done

examples-clippy-std:
  stage:                           examples
  <<:                              *docker-env
  script:
    - for example in examples/lang2/*; do
        cargo clippy --verbose --manifest-path ${example}/Cargo.toml -- -D warnings;
      done

examples-clippy-wasm:
  stage:                           examples
  <<:                              *docker-env
  script:
    - for example in examples/lang2/*; do
        cargo clippy --verbose --manifest-path ${example}/Cargo.toml --no-default-features --target wasm32-unknown-unknown -- -D warnings;
      done

examples-contract-build:
  stage:                           examples
  <<:                              *docker-env
  dependencies:
    - build-cli
  needs:
    - build-cli
  script:
    # - cp target/release/cargo-contract /usr/local/cargo/bin/
    - cargo contract -V
    - for example in examples/lang2/*; do
        pushd $example &&
        cargo contract build &&
        popd;
      done

examples-generate-metadata:
  stage:                           examples
  <<:                              *docker-env
  dependencies:
    - build-cli
  needs:
    - build-cli
  script:
    # - cp target/release/cargo-contract /usr/local/cargo/bin/
    - cargo contract -V
    - for example in examples/lang2/*; do
        pushd $example &&
        cargo contract generate-metadata &&
        popd;
      done<|MERGE_RESOLUTION|>--- conflicted
+++ resolved
@@ -62,13 +62,9 @@
   stage:                           check
   <<:                              *docker-env
   script:
-<<<<<<< HEAD
-    - cargo check --verbose --all-features;
-=======
     - for crate in ${ALL_CRATES}; do
         cargo check --verbose --all-features --manifest-path ${crate}/Cargo.toml;
       done
->>>>>>> 414eca1b
 
 check-wasm:
   stage:                           check
@@ -105,13 +101,9 @@
   needs:
     - check-std
   script:
-<<<<<<< HEAD
-    - cargo build --verbose --all-features --release
-=======
     - for crate in ${ALL_CRATES}; do
         cargo build --verbose --all-features --release --manifest-path ${crate}/Cargo.toml;
       done
->>>>>>> 414eca1b
 
 build-wasm:
   stage:                           workspace
@@ -129,13 +121,9 @@
   needs:
     - check-std
   script:
-<<<<<<< HEAD
-    - cargo test --verbose --all-features --release
-=======
     - for crate in ${ALL_CRATES}; do
         cargo test --verbose --all-features --release --manifest-path ${crate}/Cargo.toml;
       done
->>>>>>> 414eca1b
 
 clippy-std:
   stage:                           workspace
@@ -143,13 +131,9 @@
   needs:
     - check-std
   script:
-<<<<<<< HEAD
-    - cargo clippy --verbose --all-features -- -D warnings
-=======
     - for crate in ${ALL_CRATES}; do
         cargo clippy --verbose --all-features --manifest-path ${crate}/Cargo.toml -- -D warnings;
       done
->>>>>>> 414eca1b
 
 clippy-wasm:
   stage:                           workspace
@@ -165,11 +149,7 @@
   stage:                           workspace
   <<:                              *docker-env
   script:
-<<<<<<< HEAD
-    - cargo fmt --verbose -- --check
-=======
     - cargo fmt --verbose --all -- --check
->>>>>>> 414eca1b
 
 
 #### stage:                        examples
