# .gitlab-ci.yml
#
# ink
#
# pipelines can be triggered manually in the web


stages:
  - check
  - workspace
  - examples

variables:
  GIT_STRATEGY:                    fetch
  CARGO_HOME:                      "/ci-cache/${CI_PROJECT_NAME}/cargo/${CI_JOB_NAME}"
  CARGO_TARGET_DIR:                "/ci-cache/${CI_PROJECT_NAME}/target/${CI_JOB_NAME}"
  SCCACHE_DIR:                     "/ci-cache/${CI_PROJECT_NAME}/sccache"
  # CARGO_INCREMENTAL:               0
  CI_SERVER_NAME:                  "GitLab CI"
  REGISTRY:                        registry.parity.io/parity/infrastructure/scripts
  ALL_CRATES:                      "core alloc utils lang2 lang2/macro cli"
  WASM_CRATES:                     "core alloc utils lang2 lang2/macro"

.collect-artifacts:                &collect-artifacts
  artifacts:
    name:                          "${CI_JOB_NAME}_${CI_COMMIT_REF_NAME}"
    when:                          on_success
    expire_in:                     7 days
    paths:
      - artifacts/

.docker-env:                       &docker-env
  image:                           ${REGISTRY}/ink-ci-linux:latest
  before_script:
    - cargo -vV
    - rustc -vV
    - rustup show
    - bash --version
    - mkdir -p ${CARGO_HOME}; touch ${CARGO_HOME}/config
    - mkdir -p ${CARGO_TARGET_DIR}
    # global RUSTFLAGS overrides the linker args so this way is better to pass the flags
    - printf '[build]\nrustflags = ["-C", "link-dead-code"]\n' | tee ${CARGO_HOME}/config
    - sccache -s
  only:
    - master
    - /^v[0-9]+\.[0-9]+.*$/        # i.e. v1.0, v2.1rc1
    - schedules
    - web
    - /^[0-9]+$/                   # PRs
  retry:
    max: 2
    when:
      - runner_system_failure
      - unknown_failure
      - api_failure
  tags:
    - linux-docker


#### stage:                        check

check-std:
  stage:                           check
  <<:                              *docker-env
  script:
    # debug
    - echo $CARGO_TARGET_DIR
    - du -sh /ci-cache/${CI_PROJECT_NAME}/target/*
    - for crate in ${ALL_CRATES}; do
        cargo check --verbose --all-features;
      done

check-wasm:
  stage:                           check
  <<:                              *docker-env
  script:
    - for crate in ${WASM_CRATES}; do
        cargo check --verbose --no-default-features --target wasm32-unknown-unknown --manifest-path ${crate}/Cargo.toml;
      done

#### stage:                        workspace

build-std:
  stage:                           workspace
  <<:                              *docker-env
  dependencies:
    - check-std
  script:
    - for crate in ${ALL_CRATES}; do
        cargo build --verbose --all-features --release;
      done

build-wasm:
  stage:                           workspace
  <<:                              *docker-env
  dependencies:
    - check-wasm
  script:
    - for crate in ${WASM_CRATES}; do
        cargo build --verbose --no-default-features --release --target wasm32-unknown-unknown --manifest-path ${crate}/Cargo.toml;
      done

test:
<<<<<<< HEAD
  stage:                           check-workspace
=======
  stage:                           workspace
>>>>>>> 00ea3938
  <<:                              *docker-env
  dependencies:
    - check-std
  script:
    - for crate in ${ALL_CRATES}; do
        cargo test --verbose --all-features --release;
      done

clippy-std:
  stage:                           workspace
  <<:                              *docker-env
  dependencies:
    - check-std
  script:
    - for crate in ${ALL_CRATES}; do
        cargo clippy --verbose --all-features -- -D warnings;
      done

clippy-wasm:
  stage:                           workspace
  <<:                              *docker-env
  dependencies:
    - check-wasm
  script:
    - for crate in ${WASM_CRATES}; do
        cargo clippy --verbose --manifest-path ${crate}/Cargo.toml --no-default-features -- -D warnings;
      done

fmt:
  stage:                           workspace
  <<:                              *docker-env
  script:
    - for crate in ${ALL_CRATES}; do
        cargo fmt --verbose -- --check;
      done


#### stage:                        examples

examples-test:
  stage:                           examples
  <<:                              *docker-env
  script:
    - for example in examples/lang2/*; do
        cargo test --verbose --manifest-path ${example}/Cargo.toml;
      done

examples-fmt:
  stage:                           examples
  <<:                              *docker-env
  script:
    - for example in examples/lang2/*; do
        cargo fmt --verbose --manifest-path ${example}/Cargo.toml -- --check;
      done

examples-clippy-std:
  stage:                           examples
  <<:                              *docker-env
  script:
    - for example in examples/lang2/*; do
        cargo clippy --verbose --manifest-path ${example}/Cargo.toml --all-features -- -D warnings;
      done

examples-clippy-wasm:
  stage:                           examples
  <<:                              *docker-env
  script:
    - for example in examples/lang2/*; do
        cargo clippy --verbose --manifest-path ${example}/Cargo.toml --no-default-features -- -D warnings;
      done

examples-contract-build:
  stage:                           examples
  <<:                              *docker-env
  script:
    - for example in examples/lang2/*; do
        pushd $example &&
        cargo contract build &&
        popd;
      done

examples-generate-metadata:
  stage:                           examples
  <<:                              *docker-env
  script:
    - for example in examples/lang2/*; do
        pushd $example &&
        cargo contract generate-metadata &&
        popd;
      done<|MERGE_RESOLUTION|>--- conflicted
+++ resolved
@@ -101,11 +101,7 @@
       done
 
 test:
-<<<<<<< HEAD
-  stage:                           check-workspace
-=======
   stage:                           workspace
->>>>>>> 00ea3938
   <<:                              *docker-env
   dependencies:
     - check-std
